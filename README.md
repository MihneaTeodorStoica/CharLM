--- conflicted
+++ resolved
@@ -17,7 +17,6 @@
 make sample PROMPT="Hello"  # generate text
 ```
 
-<<<<<<< HEAD
 ## DVC setup
 To work with the full training corpus, configure a DVC remote and pull the
 versioned binaries:
@@ -34,9 +33,4 @@
 ## Troubleshooting
 - Ensure PyTorch \>=2.3 with CUDA 12.4 for GPU acceleration.
 - For CPU-only testing use wheels from `--index-url https://download.pytorch.org/whl/cpu`.
-- If commits fail linting, run `pre-commit run --all-files` locally to auto-fix formatting.
-=======
-## Troubleshooting
-- Ensure PyTorch \>=2.3 with CUDA 12.4 for GPU acceleration.
-- For CPU-only testing use wheels from `--index-url https://download.pytorch.org/whl/cpu`.
->>>>>>> e88805c6
+- If commits fail linting, run `pre-commit run --all-files` locally to auto-fix formatting.